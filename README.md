# Mark-rs

[![CI](https://github.com/zliel/Mark-rs/actions/workflows/CI.yml/badge.svg)](https://github.com/zliel/Mark-rs/actions/workflows/CI.yml)

Mark-rs is a 100% Commonmark-compliant Markdown parser and static site generator written in Rust.
It is designed to be fast, efficient, and easy to use.

## Table of Contents

<!--toc:start-->

<<<<<<< HEAD
- [Mark-rs](#mark-rs)
=======
- [Mark-rs](#Mark-rs)
>>>>>>> 3eefcce3
  - [Table of Contents](#table-of-contents)
  - [Features](#features)
  - [Installation (WIP)](#installation-wip)
  - [Usage](#usage)
    - [Options](#options)
  - [Configuration](#configuration)
  <!--toc:end-->

## Features

- Fast Markdown parsing
- HTML generation
- Custom configuration
- Easy-to-use CLI

## Preview

For the example input:

```markdown
# Hello, World

This is some sample Markdown content.
Here's a picture saying "Hello, World!":
![Image with a black background and white text saying "Hello, World!"](https://www.dummyimage.com/600x400/000/fff&text=Hello,+World!)
```

The following HTML page will be generated:
![Image of the generated HTML page with matching content](./media/example_screenshot.png)

## Installation (WIP)

To install Mark-rs, you need to have Rust installed on your system. You can install Rust using [rustup](https://rustup.rs/).
Once you have Rust installed, you can install Mark-rs using Cargo:

```bash
cargo install Mark-rs
```

## Usage

To use Mark-rs, you can run the following command in your terminal:

```bash
Mark-rs [OPTIONS] <INPUT_DIR>
```

Where `<INPUT_DIR>` is the path to the directory of Markdown files you want to parse. The output will be written to `/output` by default.

### Options

You can also use the following CLI arguments to customize the behavior of Mark-rs:

- `-c, --config <CONFIG>`: Specify a custom configuration file (default: `./config.toml`).
- `-o, --output-dir <OUTPUT_DIR>`: Specify the output directory for the generated HTML files (default: `/output`).
- `-r, --recursive`: Recursively parse all Markdown files in the specified directory and its subdirectories. (default: false if not present)
- `-v, --verbose`: Enable verbose output, which will print additional information while the program is running.
- `-h, --help`: Display help information.
- `-V, --version`: Display the version of Mark-rs.

## Configuration

You can customize Mark-rs's behavior by specifying a config file to use. If a config file is not specified, then the default configuration directory will be checked; if no config file already exists, then the default `config.toml` file will be written.

The default configuration directories (defined by the [`dirs` crate](https://docs.rs/dirs/latest/dirs/) ) are:

| Platform | Value                                 | Example                                       |
| -------- | ------------------------------------- | --------------------------------------------- |
| Linux    | `$XDG_CONFIG_HOME` or `$HOME`/.config | /home/alice/.config/Mark-rs                      |
| macOS    | `$HOME`/Library/Application Support   | /Users/Alice/Library/Application Support/Mark-rs |
| Windows  | `{FOLDERID_RoamingAppData}`           | C:\Users\Alice\AppData\Roaming\Mark-rs           |

Here is the default configuration:

```toml
# Tokenization
[lexer]
tab_size = 4

# HTML Generation
[html]
css_file = "default" # "default" for the default styles
favicon_file = ""    # Empty for no favicon
```<|MERGE_RESOLUTION|>--- conflicted
+++ resolved
@@ -9,11 +9,8 @@
 
 <!--toc:start-->
 
-<<<<<<< HEAD
-- [Mark-rs](#mark-rs)
-=======
+
 - [Mark-rs](#Mark-rs)
->>>>>>> 3eefcce3
   - [Table of Contents](#table-of-contents)
   - [Features](#features)
   - [Installation (WIP)](#installation-wip)
@@ -58,7 +55,7 @@
 To use Mark-rs, you can run the following command in your terminal:
 
 ```bash
-Mark-rs [OPTIONS] <INPUT_DIR>
+markrs [OPTIONS] <INPUT_DIR>
 ```
 
 Where `<INPUT_DIR>` is the path to the directory of Markdown files you want to parse. The output will be written to `/output` by default.
@@ -82,9 +79,9 @@
 
 | Platform | Value                                 | Example                                       |
 | -------- | ------------------------------------- | --------------------------------------------- |
-| Linux    | `$XDG_CONFIG_HOME` or `$HOME`/.config | /home/alice/.config/Mark-rs                      |
-| macOS    | `$HOME`/Library/Application Support   | /Users/Alice/Library/Application Support/Mark-rs |
-| Windows  | `{FOLDERID_RoamingAppData}`           | C:\Users\Alice\AppData\Roaming\Mark-rs           |
+| Linux    | `$XDG_CONFIG_HOME` or `$HOME`/.config | /home/alice/.config/markrs                      |
+| macOS    | `$HOME`/Library/Application Support   | /Users/Alice/Library/Application Support/markrs |
+| Windows  | `{FOLDERID_RoamingAppData}`           | C:\Users\Alice\AppData\Roaming\markrs           |
 
 Here is the default configuration:
 
